--- conflicted
+++ resolved
@@ -89,11 +89,7 @@
         optlyInstance.onReady().catch(function() {});
 
         assert.instanceOf(optlyInstance, Optimizely);
-<<<<<<< HEAD
-        assert.equal(optlyInstance.clientVersion, '4.4.2');
-=======
         assert.equal(optlyInstance.clientVersion, '4.4.3');
->>>>>>> b9b81c4a
       });
 
       it('should set the Javascript client engine and version', function() {
